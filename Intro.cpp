#include <iostream>
#include <Settings.hpp>
#include "Intro.hpp"
<<<<<<< HEAD
#include "MovingScene.hpp"
#include "WindowLoader.hpp"
=======
>>>>>>> 876a28f5
#include "SFML/Audio.hpp"

namespace intro {
    Intro::Intro(sf::RenderWindow &rw) {
      this->window = &rw;
    }

    int Intro::show() {
        this->window->clear();
        this->showLogo();
        return 0;
    }

    int Intro::showLogo() {
        sf::Texture logo;

        if (!logo.loadFromFile("./images/the_lord.jpg")) {
            return EXIT_FAILURE;
        }

        sf::Sprite sprite;
        sprite.setTexture(logo);
        sprite.scale(2.0f, 2.0f);

<<<<<<< HEAD
    moving_scene::MovingScene scene(
        "intros/entityList.txt",
        "throwaway instruction",
        "throwaway sound buffer",
        "throwaway music name",
         music); //is sf::Music music a reference?

    while (window.isOpen()) {
      sf::Event event;

      while (window.pollEvent(event)) {
        if (event.type == sf::Event::Closed) {
          window.close();
          return 0;
=======
        sf::Font font;
        if (!font.loadFromFile("fonts/Wonder.ttf")) {
            return EXIT_FAILURE;
>>>>>>> 876a28f5
        }

        sf::Text title;
        title.setFont(font);
        title.setString("IRA PRODUCTIONS PRESENTS");
        title.setCharacterSize(32);
        title.setFillColor(sf::Color::White);

        // Position our elements
        sf::FloatRect txtRect = title.getGlobalBounds();
        sf::FloatRect picRect = sprite.getGlobalBounds();
        float txtPosX = (WIDTH - txtRect.width) / 2;
        float picPoxX = (WIDTH - picRect.width) / 2;

        title.setPosition(txtPosX, HEIGHT - 50);
        sprite.setPosition(picPoxX, 50);

        sf::Clock clock;
        float timeElapsed = 0.0f;

        while (timeElapsed < 5.0f) {
            this->window->draw(sprite);
            this->window->draw(title);
            this->window->display();
            timeElapsed = clock.getElapsedTime().asSeconds();
        }
<<<<<<< HEAD
      }

      //window.draw(sprite);
      //window.draw(title);
      //window.draw(text);
      //window.display();
      scene.run(window);
=======
>>>>>>> 876a28f5

        return 0;
    }
<<<<<<< HEAD
        
    return 0;
  }
=======
>>>>>>> 876a28f5
} // namespace intro
<|MERGE_RESOLUTION|>--- conflicted
+++ resolved
@@ -1,11 +1,6 @@
 #include <iostream>
 #include <Settings.hpp>
 #include "Intro.hpp"
-<<<<<<< HEAD
-#include "MovingScene.hpp"
-#include "WindowLoader.hpp"
-=======
->>>>>>> 876a28f5
 #include "SFML/Audio.hpp"
 
 namespace intro {
@@ -30,26 +25,9 @@
         sprite.setTexture(logo);
         sprite.scale(2.0f, 2.0f);
 
-<<<<<<< HEAD
-    moving_scene::MovingScene scene(
-        "intros/entityList.txt",
-        "throwaway instruction",
-        "throwaway sound buffer",
-        "throwaway music name",
-         music); //is sf::Music music a reference?
-
-    while (window.isOpen()) {
-      sf::Event event;
-
-      while (window.pollEvent(event)) {
-        if (event.type == sf::Event::Closed) {
-          window.close();
-          return 0;
-=======
         sf::Font font;
         if (!font.loadFromFile("fonts/Wonder.ttf")) {
             return EXIT_FAILURE;
->>>>>>> 876a28f5
         }
 
         sf::Text title;
@@ -76,23 +54,7 @@
             this->window->display();
             timeElapsed = clock.getElapsedTime().asSeconds();
         }
-<<<<<<< HEAD
-      }
-
-      //window.draw(sprite);
-      //window.draw(title);
-      //window.draw(text);
-      //window.display();
-      scene.run(window);
-=======
->>>>>>> 876a28f5
 
         return 0;
     }
-<<<<<<< HEAD
-        
-    return 0;
-  }
-=======
->>>>>>> 876a28f5
 } // namespace intro
