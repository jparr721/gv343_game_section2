#include <iostream>
#include <Settings.hpp>
#include <Animator.hpp>
#include "Intro.hpp"
#include "MovingScene.hpp"
#include "SFML/Audio.hpp"

namespace intro {
<<<<<<< HEAD
    Intro::Intro(sf::RenderWindow &rw) : window(rw) {

    }

    int Intro::show() {
        this->window.clear();
        this->showLogo();
        return 0;
    }

    int Intro::showLogo() {
        sf::Texture logo;
        sf::Color defaultColor(255, 255, 255, 0);

        if (!logo.loadFromFile("./images/the_lord.jpg")) {
            return EXIT_FAILURE;
        }

        sf::Sprite sprite;
        sf::Color spriteColor;
        sprite.setTexture(logo);
        sprite.scale(2.0f, 2.0f);
        spriteColor = sprite.getColor();
        spriteColor.a = 0;
        sprite.setColor(spriteColor);

        sf::Font font;
        if (!font.loadFromFile("fonts/Wonder.ttf")) {
            return EXIT_FAILURE;
        }

        sf::Text title;
        title.setFont(font);
        title.setString("IRA PRODUCTIONS PRESENTS");
        title.setCharacterSize(32);
        title.setFillColor(defaultColor);

        // Position our elements
        sf::FloatRect txtRect = title.getGlobalBounds();
        sf::FloatRect picRect = sprite.getGlobalBounds();
        float txtPosX = (WIDTH - txtRect.width) / 2;
        float picPoxX = (WIDTH - picRect.width) / 2;

        title.setPosition(txtPosX, HEIGHT - 50);
        sprite.setPosition(picPoxX, 50);

        sf::Clock clock;
        float timeElapsed = 0.0f;
        int alpha = 0;
        Animator alphaAnimator;

        alphaAnimator.init(0, 255, alpha, 1.0f);

        while (timeElapsed < 5.0f) {
            this->window.clear();
            this->window.draw(sprite);
            this->window.draw(title);
            this->window.display();

            alphaAnimator.run(clock);

            defaultColor.a = alpha;
            spriteColor.a = alpha;
            title.setFillColor(defaultColor);
            sprite.setColor(spriteColor);

            timeElapsed = clock.getElapsedTime().asSeconds();
        }

//        this->window->clear();
//        sf::Music player;
//        moving_scene::MovingScene scene(
//            "intros/entityList.txt",
//            "throwaway instruction",
//            "throwaway soundbuffer",
//            "throwaway music",
//            player);
            

        return 0;
    }
=======
	Intro::Intro(sf::RenderWindow &rw) : window(rw) {

	}

	int Intro::show() {
		this->window.clear();
		this->showLogo();
		return 0;
	}

	int Intro::showLogo() {
		sf::Texture logo;
		sf::Color defaultColor(255, 255, 255, 0);

		if (!logo.loadFromFile("./images/the_lord.jpg")) {
			return EXIT_FAILURE;
		}

		sf::Sprite sprite;
		sf::Color spriteColor;
		sprite.setTexture(logo);
		sprite.scale(2.0f, 2.0f);
		spriteColor = sprite.getColor();
		spriteColor.a = 0;
		sprite.setColor(spriteColor);

		sf::Font font;
		if (!font.loadFromFile("fonts/Wonder.ttf")) {
			return EXIT_FAILURE;
		}

		sf::Text title;
		title.setFont(font);
		title.setString("IRA PRODUCTIONS PRESENTS");
		title.setCharacterSize(32);
		title.setFillColor(defaultColor);

		// Position our elements
		sf::FloatRect txtRect = title.getGlobalBounds();
		sf::FloatRect picRect = sprite.getGlobalBounds();
		float txtPosX = (WIDTH - txtRect.width) / 2;
		float picPoxX = (WIDTH - picRect.width) / 2;

		title.setPosition(txtPosX, HEIGHT - 50);
		sprite.setPosition(picPoxX, 50);

		sf::Clock clock;
		float timeElapsed = 0.0f;
		int alpha = 0;
		Animator alphaAnimator;

		alphaAnimator.init(0, 255, alpha, 1.0f);

		sf::Event event;
		while (timeElapsed < 10.0f) {
			window.pollEvent(event);
			this->window.clear();
			this->window.draw(sprite);
			this->window.draw(title);
			this->window.display();

			alphaAnimator.run(clock);

			defaultColor.a = alpha;
			spriteColor.a = alpha;
			title.setFillColor(defaultColor);
			sprite.setColor(spriteColor);

			timeElapsed = clock.getElapsedTime().asSeconds();
		}

		return 0;
	}
>>>>>>> 47d8be11
}
<|MERGE_RESOLUTION|>--- conflicted
+++ resolved
@@ -6,89 +6,6 @@
 #include "SFML/Audio.hpp"
 
 namespace intro {
-<<<<<<< HEAD
-    Intro::Intro(sf::RenderWindow &rw) : window(rw) {
-
-    }
-
-    int Intro::show() {
-        this->window.clear();
-        this->showLogo();
-        return 0;
-    }
-
-    int Intro::showLogo() {
-        sf::Texture logo;
-        sf::Color defaultColor(255, 255, 255, 0);
-
-        if (!logo.loadFromFile("./images/the_lord.jpg")) {
-            return EXIT_FAILURE;
-        }
-
-        sf::Sprite sprite;
-        sf::Color spriteColor;
-        sprite.setTexture(logo);
-        sprite.scale(2.0f, 2.0f);
-        spriteColor = sprite.getColor();
-        spriteColor.a = 0;
-        sprite.setColor(spriteColor);
-
-        sf::Font font;
-        if (!font.loadFromFile("fonts/Wonder.ttf")) {
-            return EXIT_FAILURE;
-        }
-
-        sf::Text title;
-        title.setFont(font);
-        title.setString("IRA PRODUCTIONS PRESENTS");
-        title.setCharacterSize(32);
-        title.setFillColor(defaultColor);
-
-        // Position our elements
-        sf::FloatRect txtRect = title.getGlobalBounds();
-        sf::FloatRect picRect = sprite.getGlobalBounds();
-        float txtPosX = (WIDTH - txtRect.width) / 2;
-        float picPoxX = (WIDTH - picRect.width) / 2;
-
-        title.setPosition(txtPosX, HEIGHT - 50);
-        sprite.setPosition(picPoxX, 50);
-
-        sf::Clock clock;
-        float timeElapsed = 0.0f;
-        int alpha = 0;
-        Animator alphaAnimator;
-
-        alphaAnimator.init(0, 255, alpha, 1.0f);
-
-        while (timeElapsed < 5.0f) {
-            this->window.clear();
-            this->window.draw(sprite);
-            this->window.draw(title);
-            this->window.display();
-
-            alphaAnimator.run(clock);
-
-            defaultColor.a = alpha;
-            spriteColor.a = alpha;
-            title.setFillColor(defaultColor);
-            sprite.setColor(spriteColor);
-
-            timeElapsed = clock.getElapsedTime().asSeconds();
-        }
-
-//        this->window->clear();
-//        sf::Music player;
-//        moving_scene::MovingScene scene(
-//            "intros/entityList.txt",
-//            "throwaway instruction",
-//            "throwaway soundbuffer",
-//            "throwaway music",
-//            player);
-            
-
-        return 0;
-    }
-=======
 	Intro::Intro(sf::RenderWindow &rw) : window(rw) {
 
 	}
@@ -162,5 +79,4 @@
 
 		return 0;
 	}
->>>>>>> 47d8be11
 }
