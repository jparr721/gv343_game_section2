--- conflicted
+++ resolved
@@ -21,18 +21,6 @@
  * Default constructor.  Creates our window and sets up
  * initial state of shared variables.
  */
-<<<<<<< HEAD
-Game::Game(){
-	// Creates the window.  We are using the same window for 
-	// the intro screen as the game, though this can change.
-	window.create(sf::VideoMode(WIDTH, HEIGHT + 100), "Not on my block.");
-	// when done is true we quit
-	done = false;
-	// The "standard" game font is loaded here.
-	if(!font.loadFromFile("fonts/Notable-Regular.ttf")){
-		std::cerr << "We should be throwing exceptions here... font can't load." << std::endl;
-	}
-=======
 Game::Game(sf::RenderWindow& window){
     this->window = &window;
     // when done is true we quit
@@ -43,7 +31,6 @@
     if(!font.loadFromFile("fonts/Notable-Regular.ttf")){
         std::cerr << "We should be throwing exceptions here... font can't load." << std::endl;
     }
->>>>>>> c360c9ed
 }
 
 /*
@@ -202,7 +189,6 @@
 
 void Game::update()
 {
-<<<<<<< HEAD
 	for(auto it = monsters.begin(); it != monsters.end(); ++it){
 		it->updatePosition(player.getX(),player.getY());
 		if (it->getHealth() <= 0) {
@@ -231,20 +217,6 @@
 			monsters.push_back(Orc());
 		}
 	}
-=======
-    for(auto it = monsters.begin(); it != monsters.end(); ++it){
-        if(Collision::BoundingBoxTest(player.getSprite(), it->getSprite())){
-            player.harm(20);
-            std::uniform_int_distribution<int> distribution(0,50);
-            std::random_device rd;
-            std::mt19937 engine(rd());
-            player.updatePosition(distribution(engine), distribution(engine));
-        }
-    }
-    if(player.getHealth() <= 0){
-        done = true;
-    }
->>>>>>> c360c9ed
 }
 
 
